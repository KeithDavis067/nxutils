import numpy as np
import networkx as nx
from dataclasses import asdict
import plotly.graph_objects as go
from rich.tree import Tree

__all__ = ["edge_pos",
           "edge_pos_to_array",
           "graph_to_edge_array",
           "edge_array_separated",
           "graph_to_plottable",
           "graph_to_traces",
           "diGraph_to_richTree"]


def edge_pos(edges, pos):
    """ Return a dict of edge endpoints from an iterable of edges and dict of node positions. """
    edge_pos = [(edge, (pos[edge[0]], pos[edge[1]])) for edge in edges]
    return dict(edge_pos)


def edge_pos_to_array(edge_pos):
    """ Return an np array of edge endpoints."""
    a = []
    for edge in edge_pos:
        start, end = edge_pos[edge]
        a.append(start)
        a.append(end)
        # a.append(np.full(2, np.nan))
    return np.array(a)


def graph_to_edge_array(g, layout_func=None):
    """ Return an array of edge endpoints from a graph. """
    if layout_func is None:
        try:
            layout_func = g.layout_func
        except AttributeError:
            layout_func = nx.planar_layout

    return edge_pos_as_array(edge_pos(g.edges(), layout_func(g)))


def edge_array_separated(edge_arr):
    """ Return array with nan between each edge. """
    return np.insert(edge_arr, slice(2, -1, 2), np.full(2, np.nan), axis=0)


def graph_to_plottable(g, layout_func=None):
    if layout_func is None:
        try:
            layout_func = g.layout_func
        except AttributeError:
            if nx.is_planar(g):
                layout_func = nx.planar_layout
            else:
                layout_func = nx.spring_layout

    pos = layout_func(g)
    e_pos_array = edge_array_separated(
        edge_pos_to_array(edge_pos(g.edges(), pos)))
    return (np.array(list(pos.values())),
            e_pos_array)


def graph_to_traces(g, **kwargs):
    try:
        trace_names = kwargs["trace_names"]
        if not g.is_directed() and "arrows" in trace_names:
            raise TypeError("Cannot plot directed arrows if G is undirected."
                            " Unset 'arrows' in 'trace_names'")
    except KeyError:
        trace_names = ["edges", "nodes"]
        if g.is_directed():
            trace_names.append("arrows")

    trace_kwargs = {}
    for name in trace_names:
        # Does nothing but lets us pass below without catching keyerror.
        trace_kwargs[name] = {}
        for kwarg in kwargs:
            if kwarg.startswith(name):
                kwargs = {kwarg.split(name)[1]: kwargs[kwarg]}
                trace_kwargs[name] = kwargs

    try:
        pos, e_pos = graph_to_plottable(g, layout_func=kwargs["layout_func"])
    except KeyError:
        pos, e_pos = graph_to_plottable(g)

    traces = {}
    if "nodes" in trace_names:
        traces["nodes"] = go.Scatter(
            x=pos[:, 0], y=pos[:, 1],
            name="nodes",
            mode="markers",
            **trace_kwargs["nodes"])

    if "edges" in trace_names:
        traces["edges"] = go.Scatter(
            x=e_pos[:, 0], y=e_pos[:, 1],
            name="edges",
            mode="lines",
            **trace_kwargs["edges"])

    return traces


def diGraph_to_richTree(g, branch=None, seen=None, attr=["name"], depth=0):
    """ Take a digraph with parents pointing to children and return a Tree.

    This was really hard to figure out.

    g: The graph to map.
    branch: A reference to the branch of the Tree to add nodes to.
            Usually used internally during recursion.
    seen:   A set of nodes that have alreayd been added to the Tree.
            Prevents duplication of nodes since DiGraphs have references
            to nodes at top level and when they are pointed to.
    attr:   A string identifying the data attribute containing the string to
            add to the tree. Set to `None` to add node. None option
            will fail if str(node) fails.
    depth:  Only usefull for debugging recursion.
    """
    if branch is None:
        branch = Tree(g.graph["name"])
    if seen is None:
        seen = set()

    for n in g:
        if n not in seen:
            # print("\t" * depth, n, g.nodes.data()[n]["name"])
            seen.add(n)
            if attr is None:
                newbranch = Tree(str(g.nodes[n]))
            else:
                for key in attr:
                    try:
                        newbranch = Tree(g.nodes.data()[n][key])
                    except KeyError:
                        pass
                try:
                    newbranch
                except NameError:
                    raise KeyError(f"Key {attr} not in node {n}")
            branch.add(diGraph_to_richTree(g.subgraph(
                g.succ[n]), newbranch, seen, attr, depth+1))
<<<<<<< HEAD
    return branch


def obj_to_graph(obj, attrlist=["parent_id", "project_id"], g=None):
    """ Accepts an iterable and makes a graph """
    if g is None:
        g = nx.DiGraph()
    ndicts = {}
    for n in obj:
        nd = asdict(n)
        nd["obj"] = n
        ndicts[n.id] = nd
    for attr in attrlist:
        try:
            edges = [(n.id, getattr(n, attr))
                     for n in obj if getattr(n, attr) is not None]
        except AttributeError:
            pass
    g.add_nodes_from(ndicts.items())
    g.add_edges_from(edges)
    return g
=======
    return branch
>>>>>>> 663c095e
<|MERGE_RESOLUTION|>--- conflicted
+++ resolved
@@ -137,36 +137,12 @@
                 for key in attr:
                     try:
                         newbranch = Tree(g.nodes.data()[n][key])
-                    except KeyError:
+                    except KeyError as e:
                         pass
                 try:
                     newbranch
                 except NameError:
-                    raise KeyError(f"Key {attr} not in node {n}")
+                    raise KeyError(f"Key {attr} not in node {n}") from e
             branch.add(diGraph_to_richTree(g.subgraph(
                 g.succ[n]), newbranch, seen, attr, depth+1))
-<<<<<<< HEAD
-    return branch
-
-
-def obj_to_graph(obj, attrlist=["parent_id", "project_id"], g=None):
-    """ Accepts an iterable and makes a graph """
-    if g is None:
-        g = nx.DiGraph()
-    ndicts = {}
-    for n in obj:
-        nd = asdict(n)
-        nd["obj"] = n
-        ndicts[n.id] = nd
-    for attr in attrlist:
-        try:
-            edges = [(n.id, getattr(n, attr))
-                     for n in obj if getattr(n, attr) is not None]
-        except AttributeError:
-            pass
-    g.add_nodes_from(ndicts.items())
-    g.add_edges_from(edges)
-    return g
-=======
-    return branch
->>>>>>> 663c095e
+    return branch